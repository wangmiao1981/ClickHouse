--- conflicted
+++ resolved
@@ -349,12 +349,9 @@
 	extern const int INVALID_FUNCTION_GENUS = 343;
 	extern const int SUPPORT_IS_DISABLED = 344;
 	extern const int TABLE_DIFFERS_TOO_MUCH = 345;
-<<<<<<< HEAD
-	extern const int RESHARDING_NULLABLE_SHARDING_KEY = 346;
-	extern const int CANNOT_INSERT_NULL_IN_ORDINARY_COLUMN = 347;
-=======
 	extern const int CANNOT_ICONV = 346;
->>>>>>> cd33a9db
+	extern const int RESHARDING_NULLABLE_SHARDING_KEY = 347;
+	extern const int CANNOT_INSERT_NULL_IN_ORDINARY_COLUMN = 348;
 
 	extern const int KEEPER_EXCEPTION = 999;
 	extern const int POCO_EXCEPTION = 1000;
